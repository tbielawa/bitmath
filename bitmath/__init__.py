# -*- coding: utf-8 -*-
# The MIT License (MIT)
#
# Copyright © 2014-2016 Tim Bielawa <timbielawa@gmail.com>
# See GitHub Contributors Graph for more information
#
# Permission is hereby granted, free of charge, to any person
# obtaining a copy of this software and associated documentation files
# (the "Software"), to deal in the Software without restriction,
# including without limitation the rights to use, copy, modify, merge,
# publish, distribute, sub-license, and/or sell copies of the Software,
# and to permit persons to whom the Software is furnished to do so,
# subject to the following conditions:
#
# The above copyright notice and this permission notice shall be
# included in all copies or substantial portions of the Software.
#
# THE SOFTWARE IS PROVIDED "AS IS", WITHOUT WARRANTY OF ANY KIND,
# EXPRESS OR IMPLIED, INCLUDING BUT NOT LIMITED TO THE WARRANTIES OF
# MERCHANTABILITY, FITNESS FOR A PARTICULAR PURPOSE AND
# NONINFRINGEMENT. IN NO EVENT SHALL THE AUTHORS OR COPYRIGHT HOLDERS
# BE LIABLE FOR ANY CLAIM, DAMAGES OR OTHER LIABILITY, WHETHER IN AN
# ACTION OF CONTRACT, TORT OR OTHERWISE, ARISING FROM, OUT OF OR IN
# CONNECTION WITH THE SOFTWARE OR THE USE OR OTHER DEALINGS IN THE
# SOFTWARE.
# pylint: disable=bad-continuation,missing-docstring,invalid-name,line-too-long

"""Reference material:
The bitmath homepage is located at:
* http://bitmath.readthedocs.io/en/latest/

Prefixes for binary multiples:
http://physics.nist.gov/cuu/Units/binary.html

decimal and binary prefixes:
man 7 units (from the Linux Documentation Project 'man-pages' package)


* If you *NEED* to skip a statement because of something untestable:

      # pragma: no cover
"""

from __future__ import print_function

import argparse
import contextlib
import fnmatch
import math
import numbers
import os
import os.path
import platform
import sys

# For device capacity reading in query_device_capacity(). Only supported
# on posix systems for now. Will be addressed in issue #52 on GitHub.
if os.name == 'posix':
    import stat
    import fcntl
    import struct


__all__ = ['Bit', 'Byte', 'KiB', 'MiB', 'GiB', 'TiB', 'PiB', 'EiB',
           'kB', 'MB', 'GB', 'TB', 'PB', 'EB', 'ZB', 'YB', 'Kib',
           'Mib', 'Gib', 'Tib', 'Pib', 'Eib', 'kb', 'Mb', 'Gb', 'Tb',
           'Pb', 'Eb', 'Zb', 'Yb', 'getsize', 'listdir', 'format',
           'format_string', 'format_plural', 'parse_string', 'parse_string_unsafe',
           'ALL_UNIT_TYPES', 'NIST', 'NIST_PREFIXES', 'NIST_STEPS',
           'SI', 'SI_PREFIXES', 'SI_STEPS']

#: A list of all the valid prefix unit types. Mostly for reference,
#: also used by the CLI tool as valid types
ALL_UNIT_TYPES = ['Bit', 'Byte', 'kb', 'kB', 'Mb', 'MB', 'Gb', 'GB', 'Tb',
                  'TB', 'Pb', 'PB', 'Eb', 'EB', 'Zb', 'ZB', 'Yb',
                  'YB', 'Kib', 'KiB', 'Mib', 'MiB', 'Gib', 'GiB',
                  'Tib', 'TiB', 'Pib', 'PiB', 'Eib', 'EiB']

# #####################################################################
# Set up our module variables/constants

###################################
# Internal:

# Console repr(), ex: MiB(13.37), or kB(42.0)
_FORMAT_REPR = '{unit_singular}({value})'

# ##################################
# Exposed:

#: Constants for referring to NIST prefix system
NIST = int(2)

#: Constants for referring to SI prefix system
SI = int(10)

# ##################################

#: All of the SI prefixes
SI_PREFIXES = ['k', 'M', 'G', 'T', 'P', 'E', 'Z', 'Y']

#: Byte values represented by each SI prefix unit
SI_STEPS = {
    'Bit': 1 / 8.0,
    'Byte': 1,
    'k': 1000,
    'M': 1000000,
    'G': 1000000000,
    'T': 1000000000000,
    'P': 1000000000000000,
    'E': 1000000000000000000,
    'Z': 1000000000000000000000,
    'Y': 1000000000000000000000000
}


#: All of the NIST prefixes
NIST_PREFIXES = ['Ki', 'Mi', 'Gi', 'Ti', 'Pi', 'Ei']

#: Byte values represented by each NIST prefix unit
NIST_STEPS = {
    'Bit': 1 / 8.0,
    'Byte': 1,
    'Ki': 1024,
    'Mi': 1048576,
    'Gi': 1073741824,
    'Ti': 1099511627776,
    'Pi': 1125899906842624,
    'Ei': 1152921504606846976
}

#: String representation, ex: ``13.37 MiB``, or ``42.0 kB``
format_string = "{value} {unit}"

#: Pluralization behavior
format_plural = False


def os_name():
    # makes unittesting platform specific code easier
    return os.name


def capitalize_first(s):
    """Capitalize ONLY the first letter of the input `s`

* returns a copy of input `s` with the first letter capitalized
    """
    pfx = s[0].upper()
    _s = s[1:]
    return pfx + _s


######################################################################
# Base class for everything else
class Bitmath(object):
    """The base class for all the other prefix classes"""

    # All the allowed input types
<<<<<<< HEAD
    valid_types = (float, long, numbers.Integral)
=======
    valid_types = (int, float)
>>>>>>> 476c7d80

    def __init__(self, value=0, bytes=None, bits=None):
        """Instantiate with `value` by the unit, in plain bytes, or
bits. Don't supply more than one keyword.

default behavior: initialize with value of 0
only setting value: assert bytes is None and bits is None
only setting bytes: assert value == 0 and bits is None
only setting bits: assert value == 0 and bytes is None
        """
        _raise = False
        if (value == 0) and (bytes is None) and (bits is None):
            pass
        # Setting by bytes
        elif bytes is not None:
            if (value == 0) and (bits is None):
                pass
            else:
                _raise = True
        # setting by bits
        elif bits is not None:
            if (value == 0) and (bytes is None):
                pass
            else:
                _raise = True

        if _raise:
            raise ValueError("Only one parameter of: value, bytes, or bits is allowed")

        self._do_setup()
        if bytes:
            # We were provided with the fundamental base unit, no need
            # to normalize
            self._byte_value = bytes
            self._bit_value = bytes * 8.0
        elif bits:
            # We were *ALMOST* given the fundamental base
            # unit. Translate it into the fundamental unit then
            # normalize.
            self._byte_value = bits / 8.0
            self._bit_value = bits
        else:
            # We were given a value representative of this *prefix
            # unit*. We need to normalize it into the number of bytes
            # it represents.
            self._norm(value)

        # We have the fundamental unit figured out. Set the 'pretty' unit
        self._set_prefix_value()

    def _set_prefix_value(self):
        self.prefix_value = self._to_prefix_value(self._byte_value)

    def _to_prefix_value(self, value):
        """Return the number of bits/bytes as they would look like if we
converted *to* this unit"""
        return value / float(self._unit_value)

    def _setup(self):
        raise NotImplementedError("The base 'bitmath.Bitmath' class can not be used directly")

    def _do_setup(self):
        """Setup basic parameters for this class.

`base` is the numeric base which when raised to `power` is equivalent
to 1 unit of the corresponding prefix. I.e., base=2, power=10
represents 2^10, which is the NIST Binary Prefix for 1 Kibibyte.

Likewise, for the SI prefix classes `base` will be 10, and the `power`
for the Kilobyte is 3.
"""
        (self._base, self._power, self._name_singular, self._name_plural) = self._setup()
        self._unit_value = self._base ** self._power

    def _norm(self, value):
        """Normalize the input value into the fundamental unit for this prefix
type.

   :param number value: The input value to be normalized
   :raises ValueError: if the input value is not a type of real number
"""
        if isinstance(value, self.valid_types):
            self._byte_value = value * self._unit_value
            self._bit_value = self._byte_value * 8.0
        else:
            raise ValueError("Initialization value '%s' is of an invalid type: %s. "
                             "Must be one of %s" % (
                                 value,
                                 type(value),
                                 ", ".join(str(x) for x in self.valid_types)))

    ##################################################################
    # Properties

    #: The mathematical base of an instance
    base = property(lambda s: s._base)

    binary = property(lambda s: bin(int(s.bits)))
    """The binary representation of an instance in binary 1s and 0s. Note
that for very large numbers this will mean a lot of 1s and 0s. For
example, GiB(100) would be represented as::

    0b1100100000000000000000000000000000000000

That leading ``0b`` is normal. That's how Python represents binary.

    """

    #: Alias for :attr:`binary`
    bin = property(lambda s: s.binary)

    #: The number of bits in an instance
    bits = property(lambda s: s._bit_value)

    #: The number of bytes in an instance
    bytes = property(lambda s: s._byte_value)

    #: The mathematical power of an instance
    power = property(lambda s: s._power)

    @property
    def system(self):
        """The system of units used to measure an instance"""
        if self._base == 2:
            return "NIST"
        elif self._base == 10:
            return "SI"
        else:
            # I don't expect to ever encounter this logic branch, but
            # hey, it's better to have extra test coverage than
            # insufficient test coverage.
            raise ValueError("Instances mathematical base is an unsupported value: %s" % (
                str(self._base)))

    @property
    def unit(self):
        """The string that is this instances prefix unit name in agreement
with this instance value (singular or plural). Following the
convention that only 1 is singular. This will always be the singular
form when :attr:`bitmath.format_plural` is ``False`` (default value).

For example:

   >>> KiB(1).unit == 'KiB'
   >>> Byte(0).unit == 'Bytes'
   >>> Byte(1).unit == 'Byte'
   >>> Byte(1.1).unit == 'Bytes'
   >>> Gb(2).unit == 'Gbs'

        """
        global format_plural

        if self.prefix_value == 1:
            # If it's a '1', return it singular, no matter what
            return self._name_singular
        elif format_plural:
            # Pluralization requested
            return self._name_plural
        else:
            # Pluralization NOT requested, and the value is not 1
            return self._name_singular

    @property
    def unit_plural(self):
        """The string that is an instances prefix unit name in the plural
form.

For example:

   >>> KiB(1).unit_plural == 'KiB'
   >>> Byte(1024).unit_plural == 'Bytes'
   >>> Gb(1).unit_plural == 'Gb'

        """
        return self._name_plural

    @property
    def unit_singular(self):
        """The string that is an instances prefix unit name in the singular
form.

For example:

   >>> KiB(1).unit_singular == 'KiB'
   >>> Byte(1024).unit == 'B'
   >>> Gb(1).unit_singular == 'Gb'
        """
        return self._name_singular

    #: The "prefix" value of an instance
    value = property(lambda s: s.prefix_value)

    @classmethod
    def from_other(cls, item):
        """Factory function to return instances of `item` converted into a new
instance of ``cls``. Because this is a class method, it may be called
from any bitmath class object without the need to explicitly
instantiate the class ahead of time.

*Implicit Parameter:*

* ``cls`` A bitmath class, implicitly set to the class of the
  instance object it is called on

*User Supplied Parameter:*

* ``item`` A :class:`bitmath.Bitmath` subclass instance

*Example:*

   >>> import bitmath
   >>> kib = bitmath.KiB.from_other(bitmath.MiB(1))
   >>> print kib
   KiB(1024.0)

        """
        if isinstance(item, Bitmath):
            return cls(bits=item.bits)
        else:
            raise ValueError("The provided items must be a valid bitmath class: %s" %
                             str(item.__class__))

    ######################################################################
    # The following implement the Python datamodel customization methods
    #
    # Reference: http://docs.python.org/2.7/reference/datamodel.html#basic-customization

    def __repr__(self):
        """Representation of this object as you would expect to see in an
interpreter"""
        global _FORMAT_REPR
        return self.format(_FORMAT_REPR)

    def __str__(self):
        """String representation of this object"""
        global format_string
        return self.format(format_string)

    def format(self, fmt):
        """Return a representation of this instance formatted with user
supplied syntax"""
        _fmt_params = {
            'base': self.base,
            'bin': self.bin,
            'binary': self.binary,
            'bits': self.bits,
            'bytes': self.bytes,
            'power': self.power,
            'system': self.system,
            'unit': self.unit,
            'unit_plural': self.unit_plural,
            'unit_singular': self.unit_singular,
            'value': self.value
        }

        return fmt.format(**_fmt_params)

    ##################################################################
    # Guess the best human-readable prefix unit for representation
    ##################################################################

    def best_prefix(self, system=None):
        """Optional parameter, `system`, allows you to prefer NIST or SI in
the results. By default, the current system is used (Bit/Byte default
to NIST).

Logic discussion/notes:

Base-case, does it need converting?

If the instance is less than one Byte, return the instance as a Bit
instance.

Else, begin by recording the unit system the instance is defined
by. This determines which steps (NIST_STEPS/SI_STEPS) we iterate over.

If the instance is not already a ``Byte`` instance, convert it to one.

NIST units step up by powers of 1024, SI units step up by powers of
1000.

Take integer value of the log(base=STEP_POWER) of the instance's byte
value. E.g.:

    >>> int(math.log(Gb(100).bytes, 1000))
    3

This will return a value >= 0. The following determines the 'best
prefix unit' for representation:

* result == 0, best represented as a Byte
* result >= len(SYSTEM_STEPS), best represented as an Exbi/Exabyte
* 0 < result < len(SYSTEM_STEPS), best represented as SYSTEM_PREFIXES[result-1]

        """

        # Use absolute value so we don't return Bit's for *everything*
        # less than Byte(1). From github issue #55
        if abs(self) < Byte(1):
            return Bit.from_other(self)
        else:
            if type(self) is Byte:  # pylint: disable=unidiomatic-typecheck
                _inst = self
            else:
                _inst = Byte.from_other(self)

        # Which table to consult? Was a preferred system provided?
        if system is None:
            # No preference. Use existing system
            if self.system == 'NIST':
                _STEPS = NIST_PREFIXES
                _BASE = 1024
            elif self.system == 'SI':
                _STEPS = SI_PREFIXES
                _BASE = 1000
            # Anything else would have raised by now
        else:
            # Preferred system provided.
            if system == NIST:
                _STEPS = NIST_PREFIXES
                _BASE = 1024
            elif system == SI:
                _STEPS = SI_PREFIXES
                _BASE = 1000
            else:
                raise ValueError("Invalid value given for 'system' parameter."
                                 " Must be one of NIST or SI")

        # Index of the string of the best prefix in the STEPS list
        _index = int(math.log(abs(_inst.bytes), _BASE))

        # Recall that the log() function returns >= 0. This doesn't
        # map to the STEPS list 1:1. That is to say, 0 is handled with
        # special care. So if the _index is 1, we actually want item 0
        # in the list.

        if _index == 0:
            # Already a Byte() type, so return it.
            return _inst
        elif _index >= len(_STEPS):
            # This is a really big number. Use the biggest prefix we've got
            _best_prefix = _STEPS[-1]
        elif 0 < _index < len(_STEPS):
            # There is an appropriate prefix unit to represent this
            _best_prefix = _STEPS[_index - 1]

        _conversion_method = getattr(
            self,
            'to_%sB' % _best_prefix)

        return _conversion_method()

    ##################################################################

    def to_Bit(self):
        return Bit(self._bit_value)

    def to_Byte(self):
        return Byte(self._byte_value / float(NIST_STEPS['Byte']))

    # Properties
    Bit = property(lambda s: s.to_Bit())
    Byte = property(lambda s: s.to_Byte())

    ##################################################################

    def to_KiB(self):
        return KiB(bits=self._bit_value)

    def to_Kib(self):
        return Kib(bits=self._bit_value)

    def to_kB(self):
        return kB(bits=self._bit_value)

    def to_kb(self):
        return kb(bits=self._bit_value)

    # Properties
    KiB = property(lambda s: s.to_KiB())
    Kib = property(lambda s: s.to_Kib())
    kB = property(lambda s: s.to_kB())
    kb = property(lambda s: s.to_kb())

    ##################################################################

    def to_MiB(self):
        return MiB(bits=self._bit_value)

    def to_Mib(self):
        return Mib(bits=self._bit_value)

    def to_MB(self):
        return MB(bits=self._bit_value)

    def to_Mb(self):
        return Mb(bits=self._bit_value)

    # Properties
    MiB = property(lambda s: s.to_MiB())
    Mib = property(lambda s: s.to_Mib())
    MB = property(lambda s: s.to_MB())
    Mb = property(lambda s: s.to_Mb())

    ##################################################################

    def to_GiB(self):
        return GiB(bits=self._bit_value)

    def to_Gib(self):
        return Gib(bits=self._bit_value)

    def to_GB(self):
        return GB(bits=self._bit_value)

    def to_Gb(self):
        return Gb(bits=self._bit_value)

    # Properties
    GiB = property(lambda s: s.to_GiB())
    Gib = property(lambda s: s.to_Gib())
    GB = property(lambda s: s.to_GB())
    Gb = property(lambda s: s.to_Gb())

    ##################################################################

    def to_TiB(self):
        return TiB(bits=self._bit_value)

    def to_Tib(self):
        return Tib(bits=self._bit_value)

    def to_TB(self):
        return TB(bits=self._bit_value)

    def to_Tb(self):
        return Tb(bits=self._bit_value)

    # Properties
    TiB = property(lambda s: s.to_TiB())
    Tib = property(lambda s: s.to_Tib())
    TB = property(lambda s: s.to_TB())
    Tb = property(lambda s: s.to_Tb())

    ##################################################################

    def to_PiB(self):
        return PiB(bits=self._bit_value)

    def to_Pib(self):
        return Pib(bits=self._bit_value)

    def to_PB(self):
        return PB(bits=self._bit_value)

    def to_Pb(self):
        return Pb(bits=self._bit_value)

    # Properties
    PiB = property(lambda s: s.to_PiB())
    Pib = property(lambda s: s.to_Pib())
    PB = property(lambda s: s.to_PB())
    Pb = property(lambda s: s.to_Pb())

    ##################################################################

    def to_EiB(self):
        return EiB(bits=self._bit_value)

    def to_Eib(self):
        return Eib(bits=self._bit_value)

    def to_EB(self):
        return EB(bits=self._bit_value)

    def to_Eb(self):
        return Eb(bits=self._bit_value)

    # Properties
    EiB = property(lambda s: s.to_EiB())
    Eib = property(lambda s: s.to_Eib())
    EB = property(lambda s: s.to_EB())
    Eb = property(lambda s: s.to_Eb())

    ##################################################################
    # The SI units go beyond the NIST units. They also have the Zetta
    # and Yotta prefixes.

    def to_ZB(self):
        return ZB(bits=self._bit_value)

    def to_Zb(self):
        return Zb(bits=self._bit_value)

    # Properties
    ZB = property(lambda s: s.to_ZB())
    Zb = property(lambda s: s.to_Zb())

    ##################################################################

    def to_YB(self):
        return YB(bits=self._bit_value)

    def to_Yb(self):
        return Yb(bits=self._bit_value)

    #: A new object representing this instance as a Yottabyte
    YB = property(lambda s: s.to_YB())
    Yb = property(lambda s: s.to_Yb())

    ##################################################################
    # Rich comparison operations
    ##################################################################

    def __lt__(self, other):
        if isinstance(other, numbers.Number):
            return self.prefix_value < other
        else:
            return self._byte_value < other.bytes

    def __le__(self, other):
        if isinstance(other, numbers.Number):
            return self.prefix_value <= other
        else:
            return self._byte_value <= other.bytes

    def __eq__(self, other):
        if isinstance(other, numbers.Number):
            return self.prefix_value == other
        else:
            return self._byte_value == other.bytes

    def __ne__(self, other):
        if isinstance(other, numbers.Number):
            return self.prefix_value != other
        else:
            return self._byte_value != other.bytes

    def __gt__(self, other):
        if isinstance(other, numbers.Number):
            return self.prefix_value > other
        else:
            return self._byte_value > other.bytes

    def __ge__(self, other):
        if isinstance(other, numbers.Number):
            return self.prefix_value >= other
        else:
            return self._byte_value >= other.bytes

    ##################################################################
    # Basic math operations
    ##################################################################

    # Reference: http://docs.python.org/2.7/reference/datamodel.html#emulating-numeric-types

    """These methods are called to implement the binary arithmetic
operations (+, -, *, //, %, divmod(), pow(), **, <<, >>, &, ^, |). For
instance, to evaluate the expression x + y, where x is an instance of
a class that has an __add__() method, x.__add__(y) is called. The
__divmod__() method should be the equivalent to using __floordiv__()
and __mod__(); it should not be related to __truediv__() (described
below). Note that __pow__() should be defined to accept an optional
third argument if the ternary version of the built-in pow() function
is to be supported.object.__complex__(self)
"""

    def __add__(self, other):
        """Supported operations with result types:

- bm + bm = bm
- bm + num = num
- num + bm = num (see radd)
"""
        if isinstance(other, numbers.Number):
            # bm + num
            return other + self.value
        else:
            # bm + bm
            total_bytes = self._byte_value + other.bytes
            return (type(self))(bytes=total_bytes)

    def __sub__(self, other):
        """Subtraction: Supported operations with result types:

- bm - bm = bm
- bm - num = num
- num - bm = num (see rsub)
"""
        if isinstance(other, numbers.Number):
            # bm - num
            return self.value - other
        else:
            # bm - bm
            total_bytes = self._byte_value - other.bytes
            return (type(self))(bytes=total_bytes)

    def __mul__(self, other):
        """Multiplication: Supported operations with result types:

- bm1 * bm2 = bm1
- bm * num = bm
- num * bm = num (see rmul)
"""
        if isinstance(other, numbers.Number):
            # bm * num
            result = self._byte_value * other
            return (type(self))(bytes=result)
        else:
            # bm1 * bm2
            _other = other.value * other.base ** other.power
            _self = self.prefix_value * self._base ** self._power
            return (type(self))(bytes=_other * _self)

    """The division operator (/) is implemented by these methods. The
__truediv__() method is used when __future__.division is in effect,
otherwise __div__() is used. If only one of these two methods is
defined, the object will not support division in the alternate
context; TypeError will be raised instead."""

    def __div__(self, other):
        """Division: Supported operations with result types:

- bm1 / bm2 = num
- bm / num = bm
- num / bm = num (see rdiv)
"""
        if isinstance(other, numbers.Number):
            # bm / num
            result = self._byte_value / other
            return (type(self))(bytes=result)
        else:
            # bm1 / bm2
            return self._byte_value / float(other.bytes)

    def __truediv__(self, other):
        # num / bm
        return self.__div__(other)

    # def __floordiv__(self, other):
    #     return NotImplemented

    # def __mod__(self, other):
    #     return NotImplemented

    # def __divmod__(self, other):
    #     return NotImplemented

    # def __pow__(self, other, modulo=None):
    #     return NotImplemented

    ##################################################################

    """These methods are called to implement the binary arithmetic
operations (+, -, *, /, %, divmod(), pow(), **, <<, >>, &, ^, |) with
reflected (swapped) operands. These functions are only called if the
left operand does not support the corresponding operation and the
operands are of different types. [2] For instance, to evaluate the
expression x - y, where y is an instance of a class that has an
__rsub__() method, y.__rsub__(x) is called if x.__sub__(y) returns
NotImplemented.

These are the add/sub/mul/div methods for syntax where a number type
is given for the LTYPE and a bitmath object is given for the
RTYPE. E.g., 3 * MiB(3), or 10 / GB(42)
"""

    def __radd__(self, other):
        # num + bm = num
        return other + self.value

    def __rsub__(self, other):
        # num - bm = num
        return other - self.value

    def __rmul__(self, other):
        # num * bm = bm
        return self * other

    def __rdiv__(self, other):
        # num / bm = num
        return other / float(self.value)

    def __rtruediv__(self, other):
        # num / bm = num
        return other / float(self.value)

    """Called to implement the built-in functions complex(), int(), and
float(). Should return a value of the appropriate type.

If one of those methods does not support the operation with the
supplied arguments, it should return NotImplemented.

For bitmath purposes, these methods return the int/float
equivalent of the this instances prefix Unix value. That is to say:

    - int(KiB(3.336)) would return 3
    - float(KiB(3.336)) would return 3.336
"""

    def __int__(self):
        """Return this instances prefix unit as an integer"""
        return int(self.prefix_value)

    def __float__(self):
        """Return this instances prefix unit as a floating point number"""
        return float(self.prefix_value)

    ##################################################################
    # Bitwise operations
    ##################################################################

    def __lshift__(self, other):
        """Left shift, ex: 100 << 2

A left shift by n bits is equivalent to multiplication by pow(2,
n). A long integer is returned if the result exceeds the range of
plain integers."""
        shifted = int(self.bits) << other
        return type(self)(bits=shifted)

    def __rshift__(self, other):
        """Right shift, ex: 100 >> 2

A right shift by n bits is equivalent to division by pow(2, n)."""
        shifted = int(self.bits) >> other
        return type(self)(bits=shifted)

    def __and__(self, other):
        """"Bitwise and, ex: 100 & 2

bitwise and". Each bit of the output is 1 if the corresponding bit
of x AND of y is 1, otherwise it's 0."""
        andd = int(self.bits) & other
        return type(self)(bits=andd)

    def __xor__(self, other):
        """Bitwise xor, ex: 100 ^ 2

Does a "bitwise exclusive or". Each bit of the output is the same
as the corresponding bit in x if that bit in y is 0, and it's the
complement of the bit in x if that bit in y is 1."""
        xord = int(self.bits) ^ other
        return type(self)(bits=xord)

    def __or__(self, other):
        """Bitwise or, ex: 100 | 2

Does a "bitwise or". Each bit of the output is 0 if the corresponding
bit of x AND of y is 0, otherwise it's 1."""
        ord = int(self.bits) | other
        return type(self)(bits=ord)

    ##################################################################

    def __neg__(self):
        """The negative version of this instance"""
        return (type(self))(-abs(self.prefix_value))

    def __pos__(self):
        return (type(self))(abs(self.prefix_value))

    def __abs__(self):
        return (type(self))(abs(self.prefix_value))

    # def __invert__(self):
    #     """Called to implement the unary arithmetic operations (-, +, abs()
    #     and ~)."""
    #     return NotImplemented


######################################################################
# First, the bytes...

class Byte(Bitmath):
    """Byte based types fundamentally operate on self._bit_value"""
    def _setup(self):
        return (2, 0, 'Byte', 'Bytes')

######################################################################
# NIST Prefixes for Byte based types


class KiB(Byte):
    def _setup(self):
        return (2, 10, 'KiB', 'KiBs')


Kio = KiB


class MiB(Byte):
    def _setup(self):
        return (2, 20, 'MiB', 'MiBs')


Mio = MiB


class GiB(Byte):
    def _setup(self):
        return (2, 30, 'GiB', 'GiBs')


Gio = GiB


class TiB(Byte):
    def _setup(self):
        return (2, 40, 'TiB', 'TiBs')


Tio = TiB


class PiB(Byte):
    def _setup(self):
        return (2, 50, 'PiB', 'PiBs')


Pio = PiB


class EiB(Byte):
    def _setup(self):
        return (2, 60, 'EiB', 'EiBs')


Eio = EiB


######################################################################
# SI Prefixes for Byte based types
class kB(Byte):
    def _setup(self):
        return (10, 3, 'kB', 'kBs')


ko = kB


class MB(Byte):
    def _setup(self):
        return (10, 6, 'MB', 'MBs')


Mo = MB


class GB(Byte):
    def _setup(self):
        return (10, 9, 'GB', 'GBs')


Go = GB


class TB(Byte):
    def _setup(self):
        return (10, 12, 'TB', 'TBs')


To = TB


class PB(Byte):
    def _setup(self):
        return (10, 15, 'PB', 'PBs')


Po = PB


class EB(Byte):
    def _setup(self):
        return (10, 18, 'EB', 'EBs')


Eo = EB


class ZB(Byte):
    def _setup(self):
        return (10, 21, 'ZB', 'ZBs')


Zo = ZB


class YB(Byte):
    def _setup(self):
        return (10, 24, 'YB', 'YBs')


Yo = YB


######################################################################
# And now the bit types
class Bit(Bitmath):
    """Bit based types fundamentally operate on self._bit_value"""

    def _set_prefix_value(self):
        self.prefix_value = self._to_prefix_value(self._bit_value)

    def _setup(self):
        return (2, 0, 'Bit', 'Bits')

    def _norm(self, value):
        """Normalize the input value into the fundamental unit for this prefix
type"""
        self._bit_value = value * self._unit_value
        self._byte_value = self._bit_value / 8.0


######################################################################
# NIST Prefixes for Bit based types
class Kib(Bit):
    def _setup(self):
        return (2, 10, 'Kib', 'Kibs')


class Mib(Bit):
    def _setup(self):
        return (2, 20, 'Mib', 'Mibs')


class Gib(Bit):
    def _setup(self):
        return (2, 30, 'Gib', 'Gibs')


class Tib(Bit):
    def _setup(self):
        return (2, 40, 'Tib', 'Tibs')


class Pib(Bit):
    def _setup(self):
        return (2, 50, 'Pib', 'Pibs')


class Eib(Bit):
    def _setup(self):
        return (2, 60, 'Eib', 'Eibs')


######################################################################
# SI Prefixes for Bit based types
class kb(Bit):
    def _setup(self):
        return (10, 3, 'kb', 'kbs')


class Mb(Bit):
    def _setup(self):
        return (10, 6, 'Mb', 'Mbs')


class Gb(Bit):
    def _setup(self):
        return (10, 9, 'Gb', 'Gbs')


class Tb(Bit):
    def _setup(self):
        return (10, 12, 'Tb', 'Tbs')


class Pb(Bit):
    def _setup(self):
        return (10, 15, 'Pb', 'Pbs')


class Eb(Bit):
    def _setup(self):
        return (10, 18, 'Eb', 'Ebs')


class Zb(Bit):
    def _setup(self):
        return (10, 21, 'Zb', 'Zbs')


class Yb(Bit):
    def _setup(self):
        return (10, 24, 'Yb', 'Ybs')


######################################################################
# Utility functions
def best_prefix(bytes, system=NIST):
    """Return a bitmath instance representing the best human-readable
representation of the number of bytes given by ``bytes``. In addition
to a numeric type, the ``bytes`` parameter may also be a bitmath type.

Optionally select a preferred unit system by specifying the ``system``
keyword. Choices for ``system`` are ``bitmath.NIST`` (default) and
``bitmath.SI``.

Basically a shortcut for:

   >>> import bitmath
   >>> b = bitmath.Byte(12345)
   >>> best = b.best_prefix()

Or:

   >>> import bitmath
   >>> best = (bitmath.KiB(12345) * 4201).best_prefix()
    """
    if isinstance(bytes, Bitmath):
        value = bytes.bytes
    else:
        value = bytes
    return Byte(value).best_prefix(system=system)


def query_device_capacity(device_fd):
    """Create bitmath instances of the capacity of a system block device

Make one or more ioctl request to query the capacity of a block
device. Perform any processing required to compute the final capacity
value. Return the device capacity in bytes as a :class:`bitmath.Byte`
instance.

Thanks to the following resources for help figuring this out Linux/Mac
ioctl's for querying block device sizes:

* http://stackoverflow.com/a/12925285/263969
* http://stackoverflow.com/a/9764508/263969

   :param file device_fd: A ``file`` object of the device to query the
   capacity of (as in ``get_device_capacity(open("/dev/sda"))``).

   :return: a bitmath :class:`bitmath.Byte` instance equivalent to the
   capacity of the target device in bytes.
"""
    if os_name() != 'posix':
        raise NotImplementedError("'bitmath.query_device_capacity' is not supported on this platform: %s" % os_name())

    s = os.stat(device_fd.name).st_mode
    if not stat.S_ISBLK(s):
        raise ValueError("The file descriptor provided is not of a device type")

    # The keys of the ``ioctl_map`` dictionary correlate to possible
    # values from the ``platform.system`` function.
    ioctl_map = {
        # ioctls for the "Linux" platform
        "Linux": {
            "request_params": [
                # A list of parameters to calculate the block size.
                #
                # ( PARAM_NAME , FORMAT_CHAR , REQUEST_CODE )
                ("BLKGETSIZE64", "L", 0x80081272)
                # Per <linux/fs.h>, the BLKGETSIZE64 request returns a
                # 'u64' sized value. This is an unsigned 64 bit
                # integer C type. This means to correctly "buffer" the
                # result we need 64 bits, or 8 bytes, of memory.
                #
                # The struct module documentation include a reference
                # chart relating formatting characters to native C
                # Types. In this case, using the "native size", the
                # table tells us:
                #
                # * Character 'L' - Unsigned Long C Type (u64) - Loads into a Python int type
                #
                # Confirm this character is right by running (on Linux):
                #
                #    >>> import struct
                #    >>> print 8 == struct.calcsize('L')
                #
                # The result should be true as long as your kernel
                # headers define BLKGETSIZE64 as a u64 type (please
                # file a bug report at
                # https://github.com/tbielawa/bitmath/issues/new if
                # this does *not* work for you)
            ],
            # func is how the final result is decided. Because the
            # Linux BLKGETSIZE64 call returns the block device
            # capacity in bytes as an integer value, no extra
            # calculations are required. Simply return the value of
            # BLKGETSIZE64.
            "func": lambda x: x["BLKGETSIZE64"]
        },
        # ioctls for the "Darwin" (Mac OS X) platform
        "Darwin": {
            "request_params": [
                # A list of parameters to calculate the block size.
                #
                # ( PARAM_NAME , FORMAT_CHAR , REQUEST_CODE )
                ("DKIOCGETBLOCKCOUNT", "L", 0x40086419),
                # Per <sys/disk.h>: get media's block count - uint64_t
                #
                # As in the BLKGETSIZE64 example, an unsigned 64 bit
                # integer will use the 'L' formatting character
                ("DKIOCGETBLOCKSIZE", "I", 0x40046418)
                # Per <sys/disk.h>: get media's block size - uint32_t
                #
                # This request returns an unsigned 32 bit integer, or
                # in other words: just a normal integer (or 'int' c
                # type). That should require 4 bytes of space for
                # buffering. According to the struct modules
                # 'Formatting Characters' chart:
                #
                # * Character 'I' - Unsigned Int C Type (uint32_t) - Loads into a Python int type
            ],
            # OS X doesn't have a direct equivalent to the Linux
            # BLKGETSIZE64 request. Instead, we must request how many
            # blocks (or "sectors") are on the disk, and the size (in
            # bytes) of each block. Finally, multiply the two together
            # to obtain capacity:
            #
            #                      n Block * y Byte
            # capacity (bytes)  =            -------
            #                                1 Block
            "func": lambda x: x["DKIOCGETBLOCKCOUNT"] * x["DKIOCGETBLOCKSIZE"]
            # This expression simply accepts a dictionary ``x`` as a
            # parameter, and then returns the result of multiplying
            # the two named dictionary items together. In this case,
            # that means multiplying ``DKIOCGETBLOCKCOUNT``, the total
            # number of blocks, by ``DKIOCGETBLOCKSIZE``, the size of
            # each block in bytes.
        }
    }

    platform_params = ioctl_map[platform.system()]
    results = {}

    for req_name, fmt, request_code in platform_params['request_params']:
        # Read the systems native size (in bytes) of this format type.
        buffer_size = struct.calcsize(fmt)
        # Construct a buffer to store the ioctl result in
        buffer = ' ' * buffer_size

        # This code has been ran on only a few test systems. If it's
        # appropriate, maybe in the future we'll add try/except
        # conditions for some possible errors. Really only for cases
        # where it would add value to override the default exception
        # message string.
        buffer = fcntl.ioctl(device_fd.fileno(), request_code, buffer)

        # Unpack the raw result from the ioctl call into a familiar
        # python data type according to the ``fmt`` rules.
        result = struct.unpack(fmt, buffer)[0]
        # Add the new result to our collection
        results[req_name] = result

    return Byte(platform_params['func'](results))


def getsize(path, bestprefix=True, system=NIST):
    """Return a bitmath instance in the best human-readable representation
of the file size at `path`. Optionally, provide a preferred unit
system by setting `system` to either `bitmath.NIST` (default) or
`bitmath.SI`.

Optionally, set ``bestprefix`` to ``False`` to get ``bitmath.Byte``
instances back.
    """
    _path = os.path.realpath(path)
    size_bytes = os.path.getsize(_path)
    if bestprefix:
        return Byte(size_bytes).best_prefix(system=system)
    else:
        return Byte(size_bytes)


def listdir(search_base, followlinks=False, filter='*',
            relpath=False, bestprefix=False, system=NIST):
    """This is a generator which recurses the directory tree
`search_base`, yielding 2-tuples of:

* The absolute/relative path to a discovered file
* A bitmath instance representing the "apparent size" of the file.

    - `search_base` - The directory to begin walking down.
    - `followlinks` - Whether or not to follow symbolic links to directories
    - `filter` - A glob (see :py:mod:`fnmatch`) to filter results with
      (default: ``*``, everything)
    - `relpath` - ``True`` to return the relative path from `pwd` or
      ``False`` (default) to return the fully qualified path
    - ``bestprefix`` - set to ``False`` to get ``bitmath.Byte``
      instances back instead.
    - `system` - Provide a preferred unit system by setting `system`
      to either ``bitmath.NIST`` (default) or ``bitmath.SI``.

.. note:: This function does NOT return tuples for directory entities.

.. note:: Symlinks to **files** are followed automatically

    """
    for root, dirs, files in os.walk(search_base, followlinks=followlinks):
        for name in fnmatch.filter(files, filter):
            _path = os.path.join(root, name)
            if relpath:
                # RELATIVE path
                _return_path = os.path.relpath(_path, '.')
            else:
                # REAL path
                _return_path = os.path.realpath(_path)

            if followlinks:
                yield (_return_path, getsize(_path, bestprefix=bestprefix, system=system))
            else:
                if os.path.isdir(_path) or os.path.islink(_path):
                    pass  # pragma: no cover
                else:
                    yield (_return_path, getsize(_path, bestprefix=bestprefix, system=system))


def parse_string(s):
    """Parse a string with units and try to make a bitmath object out of
it.

String inputs may include whitespace characters between the value and
the unit.
    """
    # Strings only please
    if not isinstance(s, (str)):
        raise ValueError("parse_string only accepts string inputs but a %s was given" %
                         type(s))

    # get the index of the first alphabetic character
    try:
        index = list([i.isalpha() for i in s]).index(True)
    except ValueError:
        # If there's no alphabetic characters we won't be able to .index(True)
        raise ValueError("No unit detected, can not parse string '%s' into a bitmath object" % s)

    # split the string into the value and the unit
    val, unit = s[:index], s[index:]

    # see if the unit exists as a type in our namespace

    if unit == "b":
        unit_class = Bit
    elif unit == "B":
        unit_class = Byte
    else:
        if not (hasattr(sys.modules[__name__], unit) and isinstance(getattr(sys.modules[__name__], unit), type)):
            raise ValueError("The unit %s is not a valid bitmath unit" % unit)
        unit_class = globals()[unit]

    try:
        val = float(val)
    except ValueError:
        raise
    try:
        return unit_class(val)
    except:  # pragma: no cover
        raise ValueError("Can't parse string %s into a bitmath object" % s)


def parse_string_unsafe(s, system=SI):
    """Attempt to parse a string with ambiguous units and try to make a
bitmath object out of it.

This may produce inaccurate results if parsing shell output. For
example `ls` may say a 2730 Byte file is '2.7K'. 2730 Bytes == 2.73 kB
~= 2.666 KiB. See the documentation for all of the important details.

Note the following caveats:

* All inputs are assumed to be byte-based (as opposed to bit based)

* Numerical inputs (those without any units) are assumed to be a
  number of bytes

* Inputs with single letter units (k, M, G, etc) are assumed to be SI
  units (base-10). Set the `system` parameter to `bitmath.NIST` to
  change this behavior.

* Inputs with an `i` character following the leading letter (Ki, Mi,
  Gi) are assumed to be NIST units (base 2)

* Capitalization does not matter

    """
    if not isinstance(s, (str)) and \
       not isinstance(s, numbers.Number):
        raise ValueError("parse_string_unsafe only accepts string/number inputs but a %s was given" %
                         type(s))

    ######################################################################
    # Is the input simple to parse? Just a number, or a number
    # masquerading as a string perhaps?

    # Test case: raw number input (easy!)
    if isinstance(s, numbers.Number):
        # It's just a number. Assume bytes
        return Byte(s)

    # Test case: a number pretending to be a string
    if isinstance(s, (str)):
        try:
            # Can we turn it directly into a number?
            return Byte(float(s))
        except ValueError:
            # Nope, this is not a plain number
            pass

    ######################################################################
    # At this point:
    # - the input is also not just a number wrapped in a string
    # - nor is is just a plain number type
    #
    # We need to do some more digging around now to figure out exactly
    # what we were given and possibly normalize the input into a
    # format we can recognize.

    # First we'll separate the number and the unit.
    #
    # Get the index of the first alphabetic character
    try:
        index = list([i.isalpha() for i in s]).index(True)
    except ValueError:  # pragma: no cover
        # If there's no alphabetic characters we won't be able to .index(True)
        raise ValueError("No unit detected, can not parse string '%s' into a bitmath object" % s)

    # Split the string into the value and the unit
    val, unit = s[:index], s[index:]

    # Don't trust anything. We'll make sure the correct 'b' is in place.
    unit = unit.rstrip('Bb')
    unit += 'B'

    # At this point we can expect `unit` to be either:
    #
    # - 2 Characters (for SI, ex: kB or GB)
    # - 3 Caracters (so NIST, ex: KiB, or GiB)
    #
    # A unit with any other number of chars is not a valid unit

    # SI
    if len(unit) == 2:
        # Has NIST parsing been requested?
        if system == NIST:
            # NIST units requested. Ensure the unit begins with a
            # capital letter and is followed by an 'i' character.
            unit = capitalize_first(unit)
            # Insert an 'i' char after the first letter
            _unit = list(unit)
            _unit.insert(1, 'i')
            # Collapse the list back into a 3 letter string
            unit = ''.join(_unit)
            unit_class = globals()[unit]
        else:
            # Default parsing (SI format)
            #
            # Edge-case checking: SI 'thousand' is a lower-case K
            if unit.startswith('K'):
                unit = unit.replace('K', 'k')
            elif not unit.startswith('k'):
                # Otherwise, ensure the first char is capitalized
                unit = capitalize_first(unit)

            # This is an SI-type unit
            if unit[0] in SI_PREFIXES:
                unit_class = globals()[unit]
    # NIST
    elif len(unit) == 3:
        unit = capitalize_first(unit)

        # This is a NIST-type unit
        if unit[:2] in NIST_PREFIXES:
            unit_class = globals()[unit]
    else:
        # This is not a unit we recognize
        raise ValueError("The unit %s is not a valid bitmath unit" % unit)

    try:
        unit_class
    except UnboundLocalError:
        raise ValueError("The unit %s is not a valid bitmath unit" % unit)

    return unit_class(float(val))


######################################################################
# Contxt Managers
@contextlib.contextmanager
def format(fmt_str=None, plural=False, bestprefix=False):
    """Context manager for printing bitmath instances.

``fmt_str`` - a formatting mini-language compat formatting string. See
the @properties (above) for a list of available items.

``plural`` - True enables printing instances with 's's if they're
plural. False (default) prints them as singular (no trailing 's').

``bestprefix`` - True enables printing instances in their best
human-readable representation. False, the default, prints instances
using their current prefix unit.
    """
    if 'bitmath' not in globals():
        import bitmath

    if plural:
        orig_fmt_plural = bitmath.format_plural
        bitmath.format_plural = True

    if fmt_str:
        orig_fmt_str = bitmath.format_string
        bitmath.format_string = fmt_str

    yield

    if plural:
        bitmath.format_plural = orig_fmt_plural

    if fmt_str:
        bitmath.format_string = orig_fmt_str


def cli_script_main(cli_args):
    """
    A command line interface to basic bitmath operations.
    """
    choices = ALL_UNIT_TYPES

    parser = argparse.ArgumentParser(
        description='Converts from one type of size to another.')
    parser.add_argument('--from-stdin', default=False, action='store_true',
                        help='Reads number from stdin rather than the cli')
    parser.add_argument(
        '-f', '--from', choices=choices, nargs=1,
        type=str, dest='fromunit', default=['Byte'],
        help='Input type you are converting from. Defaultes to Byte.')
    parser.add_argument(
        '-t', '--to', choices=choices, required=False, nargs=1, type=str,
        help=('Input type you are converting to. '
              'Attempts to detect best result if omitted.'), dest='tounit')
    parser.add_argument(
        'size', nargs='*', type=float,
        help='The number to convert.')

    args = parser.parse_args(cli_args)

    # Not sure how to cover this with tests, or if the functionality
    # will remain in this form long enough for it to make writing a
    # test worth the effort.
    if args.from_stdin:  # pragma: no cover
        args.size = [float(sys.stdin.readline()[:-1])]

    results = []

    for size in args.size:
        instance = getattr(__import__(
            'bitmath', fromlist=['True']), args.fromunit[0])(size)

        # If we have a unit provided then use it
        if args.tounit:
            result = getattr(instance, args.tounit[0])
        # Otherwise use the best_prefix call
        else:
            result = instance.best_prefix()

        results.append(result)

    return results


def cli_script():  # pragma: no cover
    # Wrapper around cli_script_main so we can unittest the command
    # line functionality
    for result in cli_script_main(sys.argv[1:]):
        print(result)


if __name__ == '__main__':
    cli_script()<|MERGE_RESOLUTION|>--- conflicted
+++ resolved
@@ -157,11 +157,7 @@
     """The base class for all the other prefix classes"""
 
     # All the allowed input types
-<<<<<<< HEAD
-    valid_types = (float, long, numbers.Integral)
-=======
-    valid_types = (int, float)
->>>>>>> 476c7d80
+    valid_types = (int, float, numbers.Integral)
 
     def __init__(self, value=0, bytes=None, bits=None):
         """Instantiate with `value` by the unit, in plain bytes, or
